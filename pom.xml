--- conflicted
+++ resolved
@@ -112,12 +112,8 @@
 		<maven.compiler.target>1.6</maven.compiler.target>
 		<encoding>UTF-8</encoding>
 		<scala.version>2.9.2</scala.version>
-<<<<<<< HEAD
 		<ahc.version>1.7.9</ahc.version>
-=======
 		<scalaz.version>7.0.0-M6</scalaz.version>
-		<ahc.version>1.7.8</ahc.version>
->>>>>>> 48b24f1c
 		<akka.version>2.0.4</akka.version>
 		<config.version>1.0.0</config.version>
 		<jaxen.version>1.1.4</jaxen.version>
@@ -488,12 +484,8 @@
 						</execution>
 					</executions>
 				</plugin>
-<<<<<<< HEAD
 				<!--This plugin's configuration is used to store Eclipse m2e settings
 					only. It has no influence on the Maven build itself. -->
-=======
-				<!--This plugin's configuration is used to store Eclipse m2e settings only. It has no influence on the Maven build itself. -->
->>>>>>> 48b24f1c
 				<plugin>
 					<groupId>org.eclipse.m2e</groupId>
 					<artifactId>lifecycle-mapping</artifactId>
