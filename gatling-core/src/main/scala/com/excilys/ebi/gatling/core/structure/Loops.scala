/**
 * Copyright 2011-2012 eBusiness Information, Groupe Excilys (www.excilys.com)
 *
 * Licensed under the Apache License, Version 2.0 (the "License");
 * you may not use this file except in compliance with the License.
 * You may obtain a copy of the License at
 *
 * 		http://www.apache.org/licenses/LICENSE-2.0
 *
 * Unless required by applicable law or agreed to in writing, software
 * distributed under the License is distributed on an "AS IS" BASIS,
 * WITHOUT WARRANTIES OR CONDITIONS OF ANY KIND, either express or implied.
 * See the License for the specific language governing permissions and
 * limitations under the License.
 */
package com.excilys.ebi.gatling.core.structure

import java.util.UUID

import com.excilys.ebi.gatling.core.action.builder.{ SimpleActionBuilder, WhileActionBuilder }
import com.excilys.ebi.gatling.core.session.{ Expression, Session }
import com.excilys.ebi.gatling.core.session.handler.{ CounterBasedIterationHandler, TimerBasedIterationHandler }
import com.excilys.ebi.gatling.core.structure.ChainBuilder.emptyChain
import com.excilys.ebi.gatling.core.util.TimeHelper.nowMillis

import akka.util.Duration
import akka.util.duration.longToDurationLong
import grizzled.slf4j.Logging

trait Loops[B] extends Execs[B] with Logging {

	def repeat(times: Int)(chain: ChainBuilder): B = repeat(times, None, chain)
	def repeat(times: Int, counterName: String)(chain: ChainBuilder): B = repeat(times, Some(counterName), chain)

	private def repeat(times: Int, counterName: Option[String], chain: ChainBuilder): B = {

		val computedCounterName = counterName.getOrElse(UUID.randomUUID.toString)

		val handler = new CounterBasedIterationHandler {
			def counterName = computedCounterName
		}

		val initAction = emptyChain.exec(SimpleActionBuilder(handler.init))
		val incrementAction = emptyChain.exec(SimpleActionBuilder(handler.increment))
		val expireAction = emptyChain.exec(SimpleActionBuilder(handler.expire))
<<<<<<< HEAD
		
=======

>>>>>>> 48b24f1c
		val innerActions = (1 to times).flatMap(_ => List(incrementAction, chain)).toList
		val allActions = initAction :: innerActions ::: List(expireAction)

		exec(allActions)
	}

	def repeat(times: String)(chain: ChainBuilder): B = repeat(times, None, chain)
	def repeat(times: String, counterName: String)(chain: ChainBuilder): B = repeat(times, Some(counterName), chain)

	private def repeat(times: String, counterName: Option[String], chain: ChainBuilder): B = {
		val timesFunction = Expression[Int](times)
		repeat(timesFunction, counterName, chain)
	}

	def repeat(times: Expression[Int])(chain: ChainBuilder): B = repeat(times, None, chain)
	def repeat(times: Expression[Int], counterName: String)(chain: ChainBuilder): B = repeat(times, Some(counterName), chain)

	private def repeat(times: Expression[Int], counterName: Option[String] = None, chain: ChainBuilder): B = {

		val counter = counterName.getOrElse(UUID.randomUUID.toString)

		def continueCondition(session: Session) = {
			for {
				counterValue <- session.safeGetAs[Int](counter)
				timesValue <- times(session)
			} yield counterValue < timesValue
		}

		asLongAs(continueCondition, Some(counter), chain)
	}

	def during(duration: Long)(chain: ChainBuilder): B = during(duration seconds, None, chain)
	def during(duration: Long, counterName: String)(chain: ChainBuilder): B = during(duration seconds, Some(counterName), chain)
	def during(duration: Duration)(chain: ChainBuilder): B = during(duration, None, chain)
	def during(duration: Duration, counterName: String)(chain: ChainBuilder): B = during(duration, Some(counterName), chain)

	private def during(duration: Duration, counterName: Option[String], chain: ChainBuilder): B = {
		val loopCounterName = counterName.getOrElse(UUID.randomUUID.toString)
		def continueCondition(session: Session) = TimerBasedIterationHandler.getTimer(session, loopCounterName)
			.map(timerStartMillis => (nowMillis - timerStartMillis) <= duration.toMillis)

		exec(WhileActionBuilder(continueCondition, chain, loopCounterName))
	}

	def asLongAs(condition: Expression[Boolean])(chain: ChainBuilder): B = asLongAs(condition, None, chain)
	def asLongAs(condition: Expression[Boolean], counterName: String)(chain: ChainBuilder): B = asLongAs(condition, Some(counterName), chain)

	private def asLongAs(condition: Expression[Boolean], counterName: Option[String], chain: ChainBuilder): B = {
		val loopCounterName = counterName.getOrElse(UUID.randomUUID.toString)
		exec(WhileActionBuilder(condition, chain, loopCounterName))
	}
}<|MERGE_RESOLUTION|>--- conflicted
+++ resolved
@@ -43,11 +43,6 @@
 		val initAction = emptyChain.exec(SimpleActionBuilder(handler.init))
 		val incrementAction = emptyChain.exec(SimpleActionBuilder(handler.increment))
 		val expireAction = emptyChain.exec(SimpleActionBuilder(handler.expire))
-<<<<<<< HEAD
-		
-=======
-
->>>>>>> 48b24f1c
 		val innerActions = (1 to times).flatMap(_ => List(incrementAction, chain)).toList
 		val allActions = initAction :: innerActions ::: List(expireAction)
 
